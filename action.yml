<<<<<<< HEAD
name: 'Issue Bot'
=======
name: 'Issue Bot Action'
>>>>>>> d2974ae1
description: 'Automate your manual tasks with an issue bot'
author: 'imjohnbo'
branding:
  icon: 'at-sign'
  color: 'blue'

inputs:
  title:
    description: |-
      Issue title, e.g. "Daily standup"
    required: true

  body:
    description: |-
      Issue body in Markdown, e.g. # Summary **bolded text**.
    required: false

  labels:
    description: |-
      Comma delimited list of existing issue labels to be applied to new issue, e.g. "bug, ci".
    required: false

  assignees:
    description: |-
      Comma delimited list of issue assignees having write access to repo, e.g. "imjohnbo, nat".
      Assigns new issue to all assignees, or if "rotateAssignees" is set, to the next single assignee whose turn it is.
    required: false

  project:
    description: |-
      Repository project number (not ID or name) to add issue to, e.g. 2.
    required: false

  column:
    description: |-
      Repository project column name to add issue to, e.g. To Do.
      Required if "project" is set.
    required: false

  milestone:
    description: |-
      Milestone number (not ID or name) to add issue to, e.g. 2.
    required: false
  
  pinned:
    description: |-
      Boolean whether to pin this issue and unpin the previous issue matching ALL of the provided "labels".
      Requires "labels".
    default: 'false'
    required: false

  close-previous:
    description: |-
      Boolean whether to close the most recent previous issue matching ALL of the provided "labels".
      Requires "labels".
    default: 'false'
    required: false
    
  linked-comments:
    description: |-
      Boolean whether to write issue comments linking this issue and previous issue matching ALL of the provided "lables",
      e.g. "Previously: #345" and "Next: #346".
      Requires "labels".
    default: 'false'
    required: false

  rotate-assignees:
    description: |-
      Boolean whether to round robin the provided assignees, e.g. for first responder duties.
      Requires "labels", "assignees".
    default: 'false'
    required: false

outputs:
  issue-number:
    description: 'The issue number of the created issue'

runs:
  using: 'node12'
  main: 'dist/index.js'<|MERGE_RESOLUTION|>--- conflicted
+++ resolved
@@ -1,8 +1,4 @@
-<<<<<<< HEAD
-name: 'Issue Bot'
-=======
 name: 'Issue Bot Action'
->>>>>>> d2974ae1
 description: 'Automate your manual tasks with an issue bot'
 author: 'imjohnbo'
 branding:
